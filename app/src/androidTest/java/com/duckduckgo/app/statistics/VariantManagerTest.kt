--- conflicted
+++ resolved
@@ -75,51 +75,31 @@
     @Test
     fun ctaControlVariantIsInactiveAndHasNoFeatures() {
         val variant = variants.firstOrNull { it.key == "mq" }
-<<<<<<< HEAD
-        assertEqualsDouble(1.0, variant!!.weight)
+        assertEqualsDouble(0.0, variant!!.weight)
         assertEquals(0, variant.features.size)
-=======
-        assertEqualsDouble(0.0, variant!!.weight)
-        assertEquals(0, variant!!.features.size)
->>>>>>> 528b81be
     }
 
     @Test
     fun ctaSuppressDefaultBrowserVariantIsInactiveAndHasSuppressDefaultBrowserFeature() {
         val variant = variants.firstOrNull { it.key == "mr" }
-<<<<<<< HEAD
-        assertEqualsDouble(1.0, variant!!.weight)
+        assertEqualsDouble(0.0, variant!!.weight)
         assertEquals(1, variant.features.size)
-=======
-        assertEqualsDouble(0.0, variant!!.weight)
-        assertEquals(1, variant!!.features.size)
->>>>>>> 528b81be
         assertTrue(variant.hasFeature(SuppressDefaultBrowserCta))
     }
 
     @Test
     fun ctaSuppressWidgetVariantIsInactiveAndHasSuppressWidgetCtaFeature() {
         val variant = variants.firstOrNull { it.key == "ms" }
-<<<<<<< HEAD
-        assertEqualsDouble(1.0, variant!!.weight)
+        assertEqualsDouble(0.0, variant!!.weight)
         assertEquals(1, variant.features.size)
-=======
-        assertEqualsDouble(0.0, variant!!.weight)
-        assertEquals(1, variant!!.features.size)
->>>>>>> 528b81be
         assertTrue(variant.hasFeature(SuppressWidgetCta))
     }
 
     @Test
     fun ctaSuppressAllVariantIsInactiveAndHasSuppressCtaFeatures() {
         val variant = variants.firstOrNull { it.key == "mt" }
-<<<<<<< HEAD
-        assertEqualsDouble(1.0, variant!!.weight)
+        assertEqualsDouble(0.0, variant!!.weight)
         assertEquals(2, variant.features.size)
-=======
-        assertEqualsDouble(0.0, variant!!.weight)
-        assertEquals(2, variant!!.features.size)
->>>>>>> 528b81be
         assertTrue(variant.hasFeature(SuppressDefaultBrowserCta))
         assertTrue(variant.hasFeature(SuppressWidgetCta))
     }
@@ -137,7 +117,7 @@
     fun insertCtaConceptTestVariantIsActiveAndHasConceptTestAndSuppressCtaFeatures() {
         val variant = variants.firstOrNull { it.key == "mv" }
         assertEqualsDouble(1.0, variant!!.weight)
-        assertEquals(3, variant!!.features.size)
+        assertEquals(3, variant.features.size)
         assertTrue(variant.hasFeature(ConceptTest))
         assertTrue(variant.hasFeature(SuppressWidgetCta))
         assertTrue(variant.hasFeature(SuppressDefaultBrowserCta))
@@ -147,7 +127,7 @@
     fun insertCtaConceptTestWithAllCtaExperimentalVariantIsActiveAndHasConceptTestAndSuppressCtaFeatures() {
         val variant = variants.firstOrNull { it.key == "mz" }
         assertEqualsDouble(1.0, variant!!.weight)
-        assertEquals(2, variant!!.features.size)
+        assertEquals(2, variant.features.size)
         assertTrue(variant.hasFeature(ConceptTest))
     }
 
