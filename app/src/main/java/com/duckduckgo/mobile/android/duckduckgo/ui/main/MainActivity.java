package com.duckduckgo.mobile.android.duckduckgo.ui.main;

import android.app.Activity;
import android.app.SearchManager;
import android.content.ClipData;
import android.content.ClipboardManager;
import android.content.Context;
import android.content.Intent;
import android.os.Build;
import android.os.Bundle;
import android.support.annotation.ColorRes;
import android.support.annotation.NonNull;
import android.support.v4.content.ContextCompat;
import android.support.v7.app.AppCompatActivity;
<<<<<<< HEAD
import android.view.View;
import android.view.WindowManager;
=======
import android.widget.Toast;
>>>>>>> d85b0db2

import com.duckduckgo.mobile.android.duckduckgo.Injector;
import com.duckduckgo.mobile.android.duckduckgo.R;
import com.duckduckgo.mobile.android.duckduckgo.ui.bookmarks.BookmarkEntity;
import com.duckduckgo.mobile.android.duckduckgo.ui.bookmarks.BookmarksActivity;
import com.duckduckgo.mobile.android.duckduckgo.ui.browser.BrowserFragment;
import com.duckduckgo.mobile.android.duckduckgo.ui.browser.BrowserPresenter;
import com.duckduckgo.mobile.android.duckduckgo.ui.editbookmark.EditBookmarkDialogFragment;
import com.duckduckgo.mobile.android.duckduckgo.ui.navigator.Navigator;
import com.duckduckgo.mobile.android.duckduckgo.ui.tabswitcher.TabSwitcherFragment;

public class MainActivity extends AppCompatActivity implements MainView, EditBookmarkDialogFragment.OnEditBookmarkListener {

    private static final int REQUEST_PICK_BOOKMARK = 200;

    private static final int ACTIVITY_CONTAINER = android.R.id.content;

    private BrowserPresenter browserPresenter;

    @Override
    protected void onCreate(Bundle savedInstanceState) {
        super.onCreate(savedInstanceState);
        setContentView(R.layout.activity_main);

        browserPresenter = Injector.injectBrowserPresenter();

        BrowserFragment browserFragment = (BrowserFragment) getSupportFragmentManager().findFragmentByTag(BrowserFragment.TAG);
        if (browserFragment == null) browserFragment = BrowserFragment.newInstance();

        if (savedInstanceState == null) {
            getSupportFragmentManager().beginTransaction()
                    .replace(ACTIVITY_CONTAINER, browserFragment, BrowserFragment.TAG)
                    .commit();
            getSupportFragmentManager().executePendingTransactions();
        }

        handleIntent(getIntent());
    }

    @Override
    protected void onResume() {
        super.onResume();
        browserPresenter.attachMainview(this);
    }

    @Override
    protected void onPause() {
        browserPresenter.detachMainView();
        super.onPause();
    }

    @Override
    protected void onNewIntent(Intent intent) {
        super.onNewIntent(intent);
        handleIntent(intent);
    }

    @Override
    public void onBackPressed() {
        if (browserPresenter.handleBackNavigation()) {
            return;
        }
        super.onBackPressed();
    }

    @Override
    public void onActivityResult(int requestCode, int resultCode, Intent data) {
        super.onActivityResult(requestCode, resultCode, data);
        switch (requestCode) {
            case REQUEST_PICK_BOOKMARK:
                handleBookmarkResult(resultCode, data);
                break;
        }
    }

    @Override
    public void showConfirmSaveBookmark(@NonNull BookmarkEntity bookmarkEntity) {
        EditBookmarkDialogFragment dialog = EditBookmarkDialogFragment.newInstance(R.string.bookmark_dialog_title_save, bookmarkEntity);
        dialog.show(getSupportFragmentManager(), EditBookmarkDialogFragment.TAG);
    }

    @Override
    public void navigateToBookmarks() {
        Navigator.navigateToBookmarks(this, REQUEST_PICK_BOOKMARK);
    }

    @Override
    public void navigateToTabSwitcher() {
        showTabSwitcher();
    }

    @Override
    public void dismissTabSwitcher() {
        removeTabSwitcher();
    }

    @Override
    public void copyUrlToClipboard(@NonNull String url) {
        copyTextToClipboard(getString(R.string.main_label_copy_url_to_clipboard), url);
        Toast.makeText(this, R.string.main_copy_to_clipboard_success, Toast.LENGTH_SHORT).show();
    }

    @Override
    public void onBookmarkEdited(BookmarkEntity bookmark) {
        browserPresenter.saveBookmark(bookmark);
    }

    private void handleIntent(Intent intent) {
        String action = intent.getAction();
        switch (action) {
            case Intent.ACTION_VIEW:
                handleActionView(intent);
                break;
            case Intent.ACTION_WEB_SEARCH:
                handleActionWebSearch(intent);
                break;
            case Intent.ACTION_ASSIST:
                handleActionAssist();
                break;
        }
    }

    private void handleActionView(Intent intent) {
        String url = intent.getDataString();
        browserPresenter.requestSearchInNewTab(url);
    }

    private void handleActionWebSearch(Intent intent) {
        String query = intent.getStringExtra(SearchManager.QUERY);
        browserPresenter.requestSearchInNewTab(query);
    }

    private void handleActionAssist() {
        browserPresenter.requestAssist();
    }

    private void handleBookmarkResult(int resultCode, Intent data) {
        if (resultCode == Activity.RESULT_OK) {
            BookmarkEntity bookmarkEntity = BookmarksActivity.getResultBookmark(data);
            if (bookmarkEntity != null) {
                browserPresenter.loadBookmark(bookmarkEntity);
            }
        }
    }

    private void showTabSwitcher() {
        updateStatusBarColor(R.color.tab_switcher_background, true);
        TabSwitcherFragment fragment = TabSwitcherFragment.newInstance();
        getSupportFragmentManager().beginTransaction().add(ACTIVITY_CONTAINER, fragment, TabSwitcherFragment.TAG).commit();
    }

    private void removeTabSwitcher() {
        updateStatusBarColor(R.color.colorPrimaryDark, false);
        TabSwitcherFragment fragment = (TabSwitcherFragment) getSupportFragmentManager().findFragmentByTag(TabSwitcherFragment.TAG);
        if (fragment == null) return;
        getSupportFragmentManager().beginTransaction().remove(fragment).commit();
    }

<<<<<<< HEAD
    private void updateStatusBarColor(@ColorRes int color, boolean lightText) {
        if (Build.VERSION.SDK_INT >= Build.VERSION_CODES.M) {
            getWindow().addFlags(WindowManager.LayoutParams.FLAG_DRAWS_SYSTEM_BAR_BACKGROUNDS);
            getWindow().clearFlags(WindowManager.LayoutParams.FLAG_TRANSLUCENT_STATUS);
            getWindow().setStatusBarColor(ContextCompat.getColor(this, color));

            getWindow().getDecorView().setSystemUiVisibility(lightText ? 0 : View.SYSTEM_UI_FLAG_LIGHT_STATUS_BAR);
        }
=======
    private void copyTextToClipboard(@NonNull String label, @NonNull String text) {
        ClipboardManager clipboardManager = (ClipboardManager) getSystemService(Context.CLIPBOARD_SERVICE);
        ClipData clip = ClipData.newPlainText(label, text);
        clipboardManager.setPrimaryClip(clip);
>>>>>>> d85b0db2
    }
}<|MERGE_RESOLUTION|>--- conflicted
+++ resolved
@@ -12,12 +12,9 @@
 import android.support.annotation.NonNull;
 import android.support.v4.content.ContextCompat;
 import android.support.v7.app.AppCompatActivity;
-<<<<<<< HEAD
 import android.view.View;
 import android.view.WindowManager;
-=======
 import android.widget.Toast;
->>>>>>> d85b0db2
 
 import com.duckduckgo.mobile.android.duckduckgo.Injector;
 import com.duckduckgo.mobile.android.duckduckgo.R;
@@ -176,7 +173,6 @@
         getSupportFragmentManager().beginTransaction().remove(fragment).commit();
     }
 
-<<<<<<< HEAD
     private void updateStatusBarColor(@ColorRes int color, boolean lightText) {
         if (Build.VERSION.SDK_INT >= Build.VERSION_CODES.M) {
             getWindow().addFlags(WindowManager.LayoutParams.FLAG_DRAWS_SYSTEM_BAR_BACKGROUNDS);
@@ -185,11 +181,11 @@
 
             getWindow().getDecorView().setSystemUiVisibility(lightText ? 0 : View.SYSTEM_UI_FLAG_LIGHT_STATUS_BAR);
         }
-=======
+    }
+
     private void copyTextToClipboard(@NonNull String label, @NonNull String text) {
         ClipboardManager clipboardManager = (ClipboardManager) getSystemService(Context.CLIPBOARD_SERVICE);
         ClipData clip = ClipData.newPlainText(label, text);
         clipboardManager.setPrimaryClip(clip);
->>>>>>> d85b0db2
     }
 }