--- conflicted
+++ resolved
@@ -150,14 +150,13 @@
     lateinit var alertingUncaughtExceptionHandler: AlertingUncaughtExceptionHandler
 
     @Inject
-<<<<<<< HEAD
+    lateinit var referralStateListener: AppInstallationReferrerStateListener
+
+    @Inject
+    lateinit var referrerRetrievalTimer: ReferrerRetrievalTimer
+
+    @Inject
     lateinit var variantManager: VariantManager
-=======
-    lateinit var referralStateListener: AppInstallationReferrerStateListener
-
-    @Inject
-    lateinit var referrerRetrievalTimer: ReferrerRetrievalTimer
->>>>>>> fc04b75c
 
     private var launchedByFireAction: Boolean = false
 
