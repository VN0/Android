--- conflicted
+++ resolved
@@ -74,16 +74,12 @@
 import com.duckduckgo.app.browser.tabpreview.WebViewPreviewPersister
 import com.duckduckgo.app.browser.ui.HttpAuthenticationDialogFragment
 import com.duckduckgo.app.browser.useragent.UserAgentProvider
-<<<<<<< HEAD
-import com.duckduckgo.app.cta.ui.*
-=======
 import com.duckduckgo.app.cta.ui.Cta
 import com.duckduckgo.app.cta.ui.HomePanelCta
 import com.duckduckgo.app.cta.ui.CtaViewModel
 import com.duckduckgo.app.cta.ui.DaxBubbleCta
 import com.duckduckgo.app.cta.ui.DaxDialogCta
 import com.duckduckgo.app.cta.ui.SecondaryButtonCta
->>>>>>> 5227754f
 import com.duckduckgo.app.global.ViewModelFactory
 import com.duckduckgo.app.global.device.DeviceInfo
 import com.duckduckgo.app.global.view.*
@@ -1452,11 +1448,7 @@
                         viewModel.onUserClickCtaOkButton(configuration)
                         if (configuration is DaxDialogCta.DaxMainNetworkCta) {
                             setPrimaryCtaClickListener {
-<<<<<<< HEAD
                                 viewModel.onUserClickCtaOkButton(configuration)
-=======
-                                viewModel.onUserClickCtaOkButton()
->>>>>>> 5227754f
                                 getDaxDialog().dismiss()
                             }
                             configuration.setSecondDialog(this, activity)
