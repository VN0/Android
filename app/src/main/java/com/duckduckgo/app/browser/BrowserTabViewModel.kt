--- conflicted
+++ resolved
@@ -304,14 +304,10 @@
 
     fun onViewVisible() {
         command.value = if (!currentBrowserViewState().browserShowing) ShowKeyboard else HideKeyboard
-<<<<<<< HEAD
         refreshCta(true)
-=======
-        ctaViewModel.refreshCta()
         if (currentGlobalLayoutState() is Invalidated && currentBrowserViewState().browserShowing) {
             showErrorWithAction()
         }
->>>>>>> 7d75c695
     }
 
     fun onViewHidden() {
