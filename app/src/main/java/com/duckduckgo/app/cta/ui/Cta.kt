/*
 * Copyright (c) 2019 DuckDuckGo
 *
 * Licensed under the Apache License, Version 2.0 (the "License");
 * you may not use this file except in compliance with the License.
 * You may obtain a copy of the License at
 *
 *     http://www.apache.org/licenses/LICENSE-2.0
 *
 * Unless required by applicable law or agreed to in writing, software
 * distributed under the License is distributed on an "AS IS" BASIS,
 * WITHOUT WARRANTIES OR CONDITIONS OF ANY KIND, either express or implied.
 * See the License for the specific language governing permissions and
 * limitations under the License.
 */

package com.duckduckgo.app.cta.ui

import android.content.Context
import android.net.Uri
import android.view.View
import androidx.annotation.AnyRes
import androidx.annotation.DrawableRes
import androidx.annotation.StringRes
import androidx.fragment.app.FragmentActivity
import com.duckduckgo.app.browser.R
import com.duckduckgo.app.browser.defaultbrowsing.DefaultBrowserDetector
import com.duckduckgo.app.cta.model.CtaId
import com.duckduckgo.app.cta.ui.DaxCta.Companion.MAX_DAYS_ALLOWED
import com.duckduckgo.app.global.baseHost
import com.duckduckgo.app.global.install.AppInstallStore
import com.duckduckgo.app.global.install.daysInstalled
<<<<<<< HEAD
import com.duckduckgo.app.global.view.*
=======
import com.duckduckgo.app.global.view.DaxDialog
import com.duckduckgo.app.global.view.DaxDialogHighlightView
import com.duckduckgo.app.global.view.TypewriterDaxDialog
import com.duckduckgo.app.global.view.hide
import com.duckduckgo.app.global.view.html
import com.duckduckgo.app.global.view.show
>>>>>>> 5227754f
import com.duckduckgo.app.onboarding.store.OnboardingStore
import com.duckduckgo.app.statistics.pixels.Pixel
import com.duckduckgo.app.trackerdetection.model.TrackingEvent
import com.duckduckgo.app.widget.ui.WidgetCapabilities
import kotlinx.android.synthetic.main.include_cta_buttons.view.*
import kotlinx.android.synthetic.main.include_cta_content.view.*
import kotlinx.android.synthetic.main.include_dax_dialog_cta.view.*

interface DialogCta {
    fun createCta(activity: FragmentActivity): DaxDialog
}

interface ViewCta {
    fun showCta(view: View)
}

interface DaxCta {
    val onboardingStore: OnboardingStore
    val appInstallStore: AppInstallStore
    var ctaPixelParam: String

    companion object {
        const val MAX_DAYS_ALLOWED = 3
    }
}

interface Cta {
    val ctaId: CtaId
    val shownPixel: Pixel.PixelName?
    val okPixel: Pixel.PixelName?
    val cancelPixel: Pixel.PixelName?

    fun pixelShownParameters(): Map<String, String?>
    fun pixelCancelParameters(): Map<String, String?>
    fun pixelOkParameters(): Map<String, String?>
}

interface SecondaryButtonCta {
    val secondaryButtonPixel: Pixel.PixelName?

    fun pixelSecondaryButtonParameters(): Map<String, String?>
}

sealed class DaxDialogCta(
    override val ctaId: CtaId,
    @AnyRes open val description: Int,
    @StringRes open val okButton: Int,
    override val shownPixel: Pixel.PixelName?,
    override val okPixel: Pixel.PixelName?,
    override val cancelPixel: Pixel.PixelName?,
    override var ctaPixelParam: String,
    override val onboardingStore: OnboardingStore,
    override val appInstallStore: AppInstallStore
) : Cta, DialogCta, DaxCta {

    override fun createCta(activity: FragmentActivity): DaxDialog = TypewriterDaxDialog(getDaxText(activity), activity.resources.getString(okButton))

    override fun pixelCancelParameters(): Map<String, String?> = mapOf(Pixel.PixelParameter.CTA_SHOWN to ctaPixelParam)

    override fun pixelOkParameters(): Map<String, String?> = mapOf(Pixel.PixelParameter.CTA_SHOWN to ctaPixelParam)

    override fun pixelShownParameters(): Map<String, String?> = mapOf(Pixel.PixelParameter.CTA_SHOWN to addCtaToHistory(ctaPixelParam))

    open fun getDaxText(context: Context): String = context.getString(description)

    class DaxSerpCta(override val onboardingStore: OnboardingStore, override val appInstallStore: AppInstallStore) : DaxDialogCta(
        CtaId.DAX_DIALOG_SERP,
        R.string.daxSerpCtaText,
        R.string.daxDialogPhew,
        Pixel.PixelName.ONBOARDING_DAX_CTA_SHOWN,
        Pixel.PixelName.ONBOARDING_DAX_CTA_OK_BUTTON,
        null,
        Pixel.PixelValues.DAX_SERP_CTA,
        onboardingStore,
        appInstallStore
    )

    class DefaultBrowserCta(
        val defaultBrowserDetector: DefaultBrowserDetector,
        override val onboardingStore: OnboardingStore,
        override val appInstallStore: AppInstallStore
    ) : DaxDialogCta(
        ctaId = CtaId.DAX_DIALOG_DEFAULT_BROWSER,
        description = R.string.daxDefaultBrowserCtaText,
        okButton = R.string.daxDialogYes,
        shownPixel = Pixel.PixelName.ONBOARDING_DAX_CTA_SHOWN,
        okPixel = Pixel.PixelName.ONBOARDING_DAX_CTA_OK_BUTTON,
        cancelPixel = null,
        ctaPixelParam = Pixel.PixelValues.DAX_DEFAULT_BROWSER_CTA,
        onboardingStore = onboardingStore,
        appInstallStore = appInstallStore
    ), SecondaryButtonCta {

        override val secondaryButtonPixel: Pixel.PixelName = Pixel.PixelName.ONBOARDING_DAX_CTA_CANCEL_BUTTON

        override val okButton: Int
            get() = if (defaultBrowserDetector.hasDefaultBrowser()) {
                R.string.daxDialogSettings
            } else {
                R.string.daxDialogYes
            }

        override fun createCta(activity: FragmentActivity): DaxDialog {
            return TypewriterDaxDialog(
                getDaxText(activity),
                activity.resources.getString(okButton),
                activity.resources.getString(R.string.daxDialogMaybeLater),
                false
            )
        }

        fun produceAction(): DefaultBrowserAction {
            return if (defaultBrowserDetector.hasDefaultBrowser()) {
                DefaultBrowserAction.ShowSettings
            } else {
                DefaultBrowserAction.ShowSystemDialog
            }
        }

        override fun pixelSecondaryButtonParameters(): Map<String, String?> = mapOf(Pixel.PixelParameter.CTA_SHOWN to ctaPixelParam)

        sealed class DefaultBrowserAction {
            object ShowSettings : DefaultBrowserAction()
            object ShowSystemDialog : DefaultBrowserAction()
        }
    }

    class SearchWidgetCta(
        private val widgetCapabilities: WidgetCapabilities,
        override val onboardingStore: OnboardingStore,
        override val appInstallStore: AppInstallStore
    ) : DaxDialogCta(
        ctaId = CtaId.DAX_DIALOG_SEACH_DIALOG,
        description = R.string.daxSearchWidgetCtaText,
        okButton = R.string.daxDialogAddWidget,
        shownPixel = Pixel.PixelName.ONBOARDING_DAX_CTA_SHOWN,
        okPixel = Pixel.PixelName.ONBOARDING_DAX_CTA_OK_BUTTON,
        cancelPixel = null,
        ctaPixelParam = Pixel.PixelValues.DAX_DEFAULT_BROWSER_CTA,
        onboardingStore = onboardingStore,
        appInstallStore = appInstallStore
    ), SecondaryButtonCta {

        override val secondaryButtonPixel: Pixel.PixelName = Pixel.PixelName.ONBOARDING_DAX_CTA_CANCEL_BUTTON

        override fun createCta(activity: FragmentActivity): DaxDialog {
            return TypewriterDaxDialog(
                daxText = getDaxText(activity),
                primaryButtonText = activity.resources.getString(okButton),
                secondaryButtonText = activity.resources.getString(R.string.daxDialogMaybeLater),
                toolbarDimmed = false
            )
        }

        fun produceAction(): SearchWidgetAction {
            return if (widgetCapabilities.supportsAutomaticWidgetAdd) {
                SearchWidgetAction.AddAutomatic
            } else {
                SearchWidgetAction.AddManually
            }
        }

        override fun pixelSecondaryButtonParameters(): Map<String, String?> = mapOf(Pixel.PixelParameter.CTA_SHOWN to ctaPixelParam)

        sealed class SearchWidgetAction {
            object AddAutomatic : SearchWidgetAction()
            object AddManually : SearchWidgetAction()
        }
    }

    class DaxTrackersBlockedCta(
        override val onboardingStore: OnboardingStore,
        override val appInstallStore: AppInstallStore,
        val trackers: List<TrackingEvent>,
        val host: String
    ) : DaxDialogCta(
        CtaId.DAX_DIALOG_TRACKERS_FOUND,
        R.plurals.daxTrackersBlockedCtaText,
        R.string.daxDialogHighFive,
        Pixel.PixelName.ONBOARDING_DAX_CTA_SHOWN,
        Pixel.PixelName.ONBOARDING_DAX_CTA_OK_BUTTON,
        null,
        Pixel.PixelValues.DAX_TRACKERS_BLOCKED_CTA,
        onboardingStore,
        appInstallStore
    ) {

        override fun createCta(activity: FragmentActivity): DaxDialog =
            TypewriterDaxDialog(daxText = getDaxText(activity), primaryButtonText = activity.resources.getString(okButton), toolbarDimmed = false)

        override fun getDaxText(context: Context): String {
            val trackersFiltered = trackers.asSequence()
                .filter { it.entity?.isMajor == true }
                .map { it.entity?.displayName }
                .filterNotNull()
                .distinct()
                .take(MAX_TRACKERS_SHOWS)
                .toList()

            val trackersText = trackersFiltered.joinToString(", ")
            val size = trackers.size - trackersFiltered.size
            val quantityString =
                if (size == 0) {
                    context.resources.getString(R.string.daxTrackersBlockedCtaZeroText)
                } else {
                    context.resources.getQuantityString(description, size, size)
                }
            return "<b>$trackersText</b>$quantityString"
        }
    }

    class DaxMainNetworkCta(
        override val onboardingStore: OnboardingStore,
        override val appInstallStore: AppInstallStore,
        val network: String,
        private val siteHost: String
    ) : DaxDialogCta(
        CtaId.DAX_DIALOG_NETWORK,
        R.string.daxMainNetworkStep1CtaText,
        R.string.daxDialogNext,
        Pixel.PixelName.ONBOARDING_DAX_CTA_SHOWN,
        Pixel.PixelName.ONBOARDING_DAX_CTA_OK_BUTTON,
        null,
        Pixel.PixelValues.DAX_NETWORK_CTA_1,
        onboardingStore,
        appInstallStore
    ) {

        override fun getDaxText(context: Context): String {
            return if (isFromSameNetworkDomain()) {
                context.resources.getString(R.string.daxMainNetworkStep1CtaText, network)
            } else {
                context.resources.getString(R.string.daxMainNetworkStep1OwnedCtaText, Uri.parse(siteHost).baseHost?.removePrefix("m."), network)
            }
        }

        override fun createCta(activity: FragmentActivity): DaxDialog {
            return DaxDialogHighlightView(
                TypewriterDaxDialog(daxText = getDaxText(activity), primaryButtonText = activity.resources.getString(okButton))
            ).apply {
                val privacyGradeButton = activity.findViewById<View>(R.id.privacyGradeButton)
                onAnimationFinishedListener {
                    if (isFromSameNetworkDomain()) {
                        startHighlightViewAnimation(privacyGradeButton, timesBigger = 0.7f)
                    }
                }
            }
        }

        fun setSecondDialog(dialog: DaxDialog, activity: FragmentActivity) {
            ctaPixelParam = Pixel.PixelValues.DAX_NETWORK_CTA_2
<<<<<<< HEAD
            dialog.setButtonText(activity.resources.getString(R.string.daxMainNetworkStep2CtaText, firstParagraph(activity), network))
=======
            dialog.setDaxText(activity.resources.getString(R.string.daxMainNetworkStep2CtaText, firstParagraph(activity), network))
>>>>>>> 5227754f
            dialog.setButtonText(activity.resources.getString(R.string.daxDialogGotIt))
            dialog.onAnimationFinishedListener { }
            dialog.setDialogAndStartAnimation()
        }

        private fun firstParagraph(activity: FragmentActivity): String {
            val percentage = networkPropertyPercentages[network]
            return if (percentage != null)
                activity.resources.getString(R.string.daxMainNetworkStep21CtaText, network, percentage)
            else activity.resources.getString(R.string.daxMainNetworkStep211CtaText, network)
        }

        private fun isFromSameNetworkDomain(): Boolean = mainTrackerDomains.any { siteHost.contains(it) }
    }

    class DaxNoSerpCta(override val onboardingStore: OnboardingStore, override val appInstallStore: AppInstallStore) : DaxDialogCta(
        CtaId.DAX_DIALOG_OTHER,
        R.string.daxNonSerpCtaText,
        R.string.daxDialogGotIt,
        Pixel.PixelName.ONBOARDING_DAX_CTA_SHOWN,
        Pixel.PixelName.ONBOARDING_DAX_CTA_OK_BUTTON,
        null,
        Pixel.PixelValues.DAX_NO_TRACKERS_CTA,
        onboardingStore,
        appInstallStore
    ) {
        override fun createCta(activity: FragmentActivity): DaxDialog {
            return DaxDialogHighlightView(
                TypewriterDaxDialog(
                    daxText = getDaxText(activity),
                    primaryButtonText = activity.resources.getString(okButton)
                )
            ).apply {
                val fireButton = activity.findViewById<View>(R.id.fire)
                onAnimationFinishedListener {
                    startHighlightViewAnimation(fireButton)
                }
            }
        }
    }

    companion object {
        private const val MAX_TRACKERS_SHOWS = 2
        const val SERP = "duckduckgo"
        private val mainTrackerDomains = listOf("facebook", "google")
        private val networkPropertyPercentages = mapOf(Pair("Google", "90%"), Pair("Facebook", "40%"))
        val mainTrackerNetworks = listOf("Facebook", "Google")
    }
}

sealed class DaxBubbleCta(
    override val ctaId: CtaId,
    @StringRes open val description: Int,
    override val shownPixel: Pixel.PixelName?,
    override val okPixel: Pixel.PixelName?,
    override val cancelPixel: Pixel.PixelName?,
    override var ctaPixelParam: String,
    override val onboardingStore: OnboardingStore,
    override val appInstallStore: AppInstallStore
) : Cta, ViewCta, DaxCta {

    override fun showCta(view: View) {
        val daxText = view.context.getString(description)
        view.show()
        view.alpha = 1f
        view.hiddenTextCta.text = daxText.html(view.context)
        view.primaryCta.hide()
        view.dialogTextCta.startTypingAnimation(daxText, true)
    }

    override fun pixelCancelParameters(): Map<String, String?> = mapOf(Pixel.PixelParameter.CTA_SHOWN to ctaPixelParam)

    override fun pixelOkParameters(): Map<String, String?> = mapOf(Pixel.PixelParameter.CTA_SHOWN to ctaPixelParam)

    override fun pixelShownParameters(): Map<String, String?> = mapOf(Pixel.PixelParameter.CTA_SHOWN to addCtaToHistory(ctaPixelParam))

    class DaxIntroCta(override val onboardingStore: OnboardingStore, override val appInstallStore: AppInstallStore) : DaxBubbleCta(
        CtaId.DAX_INTRO,
        R.string.daxIntroCtaText,
        Pixel.PixelName.ONBOARDING_DAX_CTA_SHOWN,
        Pixel.PixelName.ONBOARDING_DAX_CTA_OK_BUTTON,
        null,
        Pixel.PixelValues.DAX_INITIAL_CTA,
        onboardingStore,
        appInstallStore
    )

    class DaxEndCta(override val onboardingStore: OnboardingStore, override val appInstallStore: AppInstallStore) : DaxBubbleCta(
        CtaId.DAX_END,
        R.string.daxEndCtaText,
        Pixel.PixelName.ONBOARDING_DAX_CTA_SHOWN,
        Pixel.PixelName.ONBOARDING_DAX_CTA_OK_BUTTON,
        null,
        Pixel.PixelValues.DAX_END_CTA,
        onboardingStore,
        appInstallStore
    )
}

sealed class HomePanelCta(
    override val ctaId: CtaId,
    @DrawableRes open val image: Int,
    @StringRes open val title: Int,
    @StringRes open val description: Int,
    @StringRes open val okButton: Int,
    @StringRes open val dismissButton: Int,
    override val shownPixel: Pixel.PixelName?,
    override val okPixel: Pixel.PixelName?,
    override val cancelPixel: Pixel.PixelName?
) : Cta, ViewCta {

    override fun showCta(view: View) {
        view.ctaIcon.setImageResource(image)
        view.ctaTitle.text = view.context.getString(title)
        view.ctaSubtitle.text = view.context.getString(description)
        view.ctaOkButton.text = view.context.getString(okButton)
        view.ctaDismissButton.text = view.context.getString(dismissButton)
        view.show()
    }

    override fun pixelCancelParameters(): Map<String, String?> = emptyMap()

    override fun pixelOkParameters(): Map<String, String?> = emptyMap()

    override fun pixelShownParameters(): Map<String, String?> = emptyMap()

    data class Survey(val survey: com.duckduckgo.app.survey.model.Survey) : HomePanelCta(
        CtaId.SURVEY,
        R.drawable.survey_cta_icon,
        R.string.surveyCtaTitle,
        R.string.surveyCtaDescription,
        R.string.surveyCtaLaunchButton,
        R.string.surveyCtaDismissButton,
        Pixel.PixelName.SURVEY_CTA_SHOWN,
        Pixel.PixelName.SURVEY_CTA_LAUNCHED,
        Pixel.PixelName.SURVEY_CTA_DISMISSED
    )

    object AddWidgetAuto : HomePanelCta(
        CtaId.ADD_WIDGET,
        R.drawable.add_widget_cta_icon,
        R.string.addWidgetCtaTitle,
        R.string.addWidgetCtaDescription,
        R.string.addWidgetCtaAutoLaunchButton,
        R.string.addWidgetCtaDismissButton,
        Pixel.PixelName.WIDGET_CTA_SHOWN,
        Pixel.PixelName.WIDGET_CTA_LAUNCHED,
        Pixel.PixelName.WIDGET_CTA_DISMISSED
    )

    object AddWidgetInstructions : HomePanelCta(
        CtaId.ADD_WIDGET,
        R.drawable.add_widget_cta_icon,
        R.string.addWidgetCtaTitle,
        R.string.addWidgetCtaDescription,
        R.string.addWidgetCtaInstructionsLaunchButton,
        R.string.addWidgetCtaDismissButton,
        Pixel.PixelName.WIDGET_LEGACY_CTA_SHOWN,
        Pixel.PixelName.WIDGET_LEGACY_CTA_LAUNCHED,
        Pixel.PixelName.WIDGET_LEGACY_CTA_DISMISSED
    )
}

fun DaxCta.addCtaToHistory(newCta: String): String {
    val param = onboardingStore.onboardingDialogJourney?.split("-").orEmpty().toMutableList()
    val daysInstalled = minOf(appInstallStore.daysInstalled().toInt(), MAX_DAYS_ALLOWED)
    param.add("$newCta:${daysInstalled}")
    val finalParam = param.joinToString("-")
    onboardingStore.onboardingDialogJourney = finalParam
    return finalParam
}

fun DaxCta.canSendShownPixel(): Boolean {
    val param = onboardingStore.onboardingDialogJourney?.split("-").orEmpty().toMutableList()
    return !(param.isNotEmpty() && param.last().contains(ctaPixelParam))
}<|MERGE_RESOLUTION|>--- conflicted
+++ resolved
@@ -30,16 +30,12 @@
 import com.duckduckgo.app.global.baseHost
 import com.duckduckgo.app.global.install.AppInstallStore
 import com.duckduckgo.app.global.install.daysInstalled
-<<<<<<< HEAD
-import com.duckduckgo.app.global.view.*
-=======
 import com.duckduckgo.app.global.view.DaxDialog
 import com.duckduckgo.app.global.view.DaxDialogHighlightView
 import com.duckduckgo.app.global.view.TypewriterDaxDialog
 import com.duckduckgo.app.global.view.hide
 import com.duckduckgo.app.global.view.html
 import com.duckduckgo.app.global.view.show
->>>>>>> 5227754f
 import com.duckduckgo.app.onboarding.store.OnboardingStore
 import com.duckduckgo.app.statistics.pixels.Pixel
 import com.duckduckgo.app.trackerdetection.model.TrackingEvent
@@ -291,11 +287,7 @@
 
         fun setSecondDialog(dialog: DaxDialog, activity: FragmentActivity) {
             ctaPixelParam = Pixel.PixelValues.DAX_NETWORK_CTA_2
-<<<<<<< HEAD
-            dialog.setButtonText(activity.resources.getString(R.string.daxMainNetworkStep2CtaText, firstParagraph(activity), network))
-=======
             dialog.setDaxText(activity.resources.getString(R.string.daxMainNetworkStep2CtaText, firstParagraph(activity), network))
->>>>>>> 5227754f
             dialog.setButtonText(activity.resources.getString(R.string.daxDialogGotIt))
             dialog.onAnimationFinishedListener { }
             dialog.setDialogAndStartAnimation()
