/*
 * Copyright (c) 2018 DuckDuckGo
 *
 * Licensed under the Apache License, Version 2.0 (the "License");
 * you may not use this file except in compliance with the License.
 * You may obtain a copy of the License at
 *
 *     http://www.apache.org/licenses/LICENSE-2.0
 *
 * Unless required by applicable law or agreed to in writing, software
 * distributed under the License is distributed on an "AS IS" BASIS,
 * WITHOUT WARRANTIES OR CONDITIONS OF ANY KIND, either express or implied.
 * See the License for the specific language governing permissions and
 * limitations under the License.
 */

package com.duckduckgo.app.statistics

import androidx.annotation.WorkerThread
import com.duckduckgo.app.statistics.VariantManager.Companion.DEFAULT_VARIANT
import com.duckduckgo.app.statistics.store.StatisticsDataStore
import timber.log.Timber
import java.util.*

@WorkerThread
interface VariantManager {

    sealed class VariantFeature {
        // variant-dependant features listed here
        object ConceptTest : VariantFeature()

        object ExistingNoCTA : VariantFeature()
    }

    companion object {

        // this will be returned when there are no other active experiments
        val DEFAULT_VARIANT = Variant(key = "", features = emptyList(), filterBy = { noFilter() })

        val ACTIVE_VARIANTS = listOf(

            // SERP variants. "sc" may also be used as a shared control for mobile experiments in
            // the future if we can filter by app version
<<<<<<< HEAD
            Variant(key = "sc", weight = 0.0, features = emptyList(), filterBy = { noFilter() }),
            Variant(key = "se", weight = 0.0, features = emptyList(), filterBy = { noFilter() }),
            Variant(key = "mc", weight = 1.0, features = emptyList(), filterBy = { isEnglishLocale() }),
            Variant(key = "me", weight = 1.0, features = listOf(VariantFeature.ConceptTest), filterBy = { isEnglishLocale() }),
            Variant(key = "md", weight = 1.0, features = listOf(VariantFeature.ExistingNoCTA), filterBy = { isEnglishLocale() })
=======
            Variant(key = "sc", weight = 1.0, features = emptyList(), filterBy = { noFilter() }),
            Variant(key = "se", weight = 1.0, features = emptyList(), filterBy = { noFilter() })
>>>>>>> fc04b75c

            // All groups in an experiment (control and variants) MUST use the same filters
        )

        private fun noFilter(): Boolean = true

        private fun isEnglishLocale(): Boolean {
            val locale = Locale.getDefault()
            return locale != null && locale.language == "en"
        }
    }

    fun getVariant(activeVariants: List<Variant> = ACTIVE_VARIANTS): Variant
}

class ExperimentationVariantManager(
    private val store: StatisticsDataStore,
    private val indexRandomizer: IndexRandomizer
) : VariantManager {

    @Synchronized
    override fun getVariant(activeVariants: List<Variant>): Variant {
        if (activeVariants.isEmpty()) return DEFAULT_VARIANT

        val currentVariantKey = store.variant

        if (currentVariantKey == DEFAULT_VARIANT.key) {
            return DEFAULT_VARIANT
        }

        if (currentVariantKey == null) {
            var newVariant = generateVariant(activeVariants)
            val compliesWithFilters = newVariant.filterBy()

            if (!compliesWithFilters) {
                newVariant = DEFAULT_VARIANT
            }
            Timber.i("Current variant is null; allocating new one $newVariant")
            persistVariant(newVariant)
            return newVariant
        }

        val currentVariant = lookupVariant(currentVariantKey, activeVariants)
        if (currentVariant == null) {
            Timber.i("Variant $currentVariantKey no longer an active variant; user will now use default variant")
            val newVariant = DEFAULT_VARIANT
            persistVariant(newVariant)
            return newVariant
        }

        return currentVariant
    }

    private fun lookupVariant(key: String?, activeVariants: List<Variant>): Variant? =
        activeVariants.firstOrNull { it.key == key }

    private fun persistVariant(newVariant: Variant) {
        store.variant = newVariant.key
    }

    private fun generateVariant(activeVariants: List<Variant>): Variant {
        // TODO remove return after testing
        return Variant(key = "me", weight = 1.0, features = listOf(VariantManager.VariantFeature.ConceptTest), filterBy = { true })
        val weightSum = activeVariants.sumByDouble { it.weight }
        if (weightSum == 0.0) {
            Timber.v("No variants active; allocating default")
            return DEFAULT_VARIANT
        }
        val randomizedIndex = indexRandomizer.random(activeVariants)
        return activeVariants[randomizedIndex]
    }
}

/**
 * A variant which can be used for experimentation.
 * @param weight Relative weight. These are normalised to all other variants, so they don't have to add up to any specific number.
 *
 */
data class Variant(
    val key: String,
    override val weight: Double = 0.0,
    val features: List<VariantManager.VariantFeature> = emptyList(),
    val filterBy: () -> Boolean
) : Probabilistic {

    fun hasFeature(feature: VariantManager.VariantFeature) = features.contains(feature)
}<|MERGE_RESOLUTION|>--- conflicted
+++ resolved
@@ -41,16 +41,11 @@
 
             // SERP variants. "sc" may also be used as a shared control for mobile experiments in
             // the future if we can filter by app version
-<<<<<<< HEAD
-            Variant(key = "sc", weight = 0.0, features = emptyList(), filterBy = { noFilter() }),
-            Variant(key = "se", weight = 0.0, features = emptyList(), filterBy = { noFilter() }),
+            Variant(key = "sc", weight = 1.0, features = emptyList(), filterBy = { noFilter() }),
+            Variant(key = "se", weight = 1.0, features = emptyList(), filterBy = { noFilter() }),
             Variant(key = "mc", weight = 1.0, features = emptyList(), filterBy = { isEnglishLocale() }),
             Variant(key = "me", weight = 1.0, features = listOf(VariantFeature.ConceptTest), filterBy = { isEnglishLocale() }),
             Variant(key = "md", weight = 1.0, features = listOf(VariantFeature.ExistingNoCTA), filterBy = { isEnglishLocale() })
-=======
-            Variant(key = "sc", weight = 1.0, features = emptyList(), filterBy = { noFilter() }),
-            Variant(key = "se", weight = 1.0, features = emptyList(), filterBy = { noFilter() })
->>>>>>> fc04b75c
 
             // All groups in an experiment (control and variants) MUST use the same filters
         )
